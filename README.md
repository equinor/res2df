# ecl2df [![Build Status](https://travis-ci.com/equinor/ecl2df.svg?branch=master)](https://travis-ci.com/equinor/ecl2df) [![Codacy Badge](https://api.codacy.com/project/badge/Grade/fceedc1ee9c946aa85bf60f39ec8962a)](https://www.codacy.com/app/berland/ecl2df?utm_source=github.com&amp;utm_medium=referral&amp;utm_content=equinor/ecl2df&amp;utm_campaign=Badge_Grade)

ecl2df is a Pandas DataFrame wrapper around libecl and sunbeam, which
are used to access binary files outputted by the reservoir simulator
Eclipse, or its input files --- or any other tool outputting to the same
data format. 

The package consists of a module pr. datatype, e.g. one module for summary 
files (.UNSMRY), one for completion data etc.

<<<<<<< HEAD
For documentation, see <https://equinor.github.io/ecl2df/>

## Overview
=======
There is one command line frontend for almost all functionality, called
`ecl2csv`.
>>>>>>> bc80b4a7

Documentation is hosted at `github pages <https://equinor.github.io/ecl2df/>`_.



## License

This library is released under GPLv3.

## Copyright

The code is Copyright Equinor ASA 2019.

Contributions without copyright transfer are welcome.<|MERGE_RESOLUTION|>--- conflicted
+++ resolved
@@ -8,17 +8,11 @@
 The package consists of a module pr. datatype, e.g. one module for summary 
 files (.UNSMRY), one for completion data etc.
 
-<<<<<<< HEAD
+There is a command line frontend for almost all functionality, called
+`ecl2csv`, which converts the Eclipse data to DataFrames, and then dumps
+the dataframes to files in CSV format.
+
 For documentation, see <https://equinor.github.io/ecl2df/>
-
-## Overview
-=======
-There is one command line frontend for almost all functionality, called
-`ecl2csv`.
->>>>>>> bc80b4a7
-
-Documentation is hosted at `github pages <https://equinor.github.io/ecl2df/>`_.
-
 
 
 ## License
