--- conflicted
+++ resolved
@@ -224,14 +224,8 @@
             if filename_defaulted:
                 # No warnings when the default filename is not there.
                 return {}
-<<<<<<< HEAD
-            else:
-                logging.warning("Zonefile %s not found, ignoring", fullpath)
-                return {}
-=======
             logging.warning("Zonefile %s not found, ignoring", fullpath)
             return {}
->>>>>>> 856bb7b7
 
         zonelines = open(fullpath).readlines()
         zonelines = [line.strip() for line in zonelines]
@@ -242,14 +236,9 @@
         zonemap = {}
         for line in zonelines:
             (layername, interval) = shlex.split(line)
-<<<<<<< HEAD
-            (k0, k1) = interval.strip().split("-")
-            for k in range(int(k0), int(k1) + 1):
-=======
             (k_0, k_1) = interval.strip().split("-")
-            for k in range(int(k_0), int(k_1) + 1):
->>>>>>> 856bb7b7
-                zonemap[k] = layername
+            for k_idx in range(int(k_0), int(k_1) + 1):
+                zonemap[k_idx] = layername
         return zonemap
 
 
