--- conflicted
+++ resolved
@@ -10,8 +10,6 @@
 from ecl2df.common import write_dframe_stdout_file
 from .eclfiles import EclFiles
 
-<<<<<<< HEAD
-=======
 try:
     import networkx
 
@@ -19,8 +17,6 @@
 except ImportError:
     HAVE_NETWORKX = False
 
-logging.basicConfig()
->>>>>>> 319ad1ca
 logger = logging.getLogger(__name__)
 logger.addHandler(logging.NullHandler())
 
